"""
Helper functions file for OCS QE
"""
import logging
import re
import datetime
import statistics
import os
from subprocess import TimeoutExpired, run, PIPE
import tempfile
import time
import yaml
import json
import threading

from ocs_ci.ocs.ocp import OCP

from uuid import uuid4
from ocs_ci.ocs.exceptions import (
    TimeoutExpiredError,
    UnexpectedBehaviour,
    UnavailableBuildException
)
from concurrent.futures import ThreadPoolExecutor
from ocs_ci.ocs import constants, defaults, ocp, node
from ocs_ci.utility import templating
from ocs_ci.ocs.resources import pod, pvc
from ocs_ci.ocs.resources.ocs import OCS
from ocs_ci.ocs.exceptions import CommandFailed, ResourceWrongStatusException
from ocs_ci.utility.retry import retry
from ocs_ci.utility.utils import TimeoutSampler, ocsci_log_path, run_cmd
from ocs_ci.framework import config

logger = logging.getLogger(__name__)


def create_unique_resource_name(resource_description, resource_type):
    """
    Creates a unique object name by using the object_description,
    object_type and a random uuid(in hex) as suffix

    Args:
        resource_description (str): The user provided object description
        resource_type (str): The type of object for which the unique name
            will be created. For example: project, pvc, etc

    Returns:
        str: A unique name
    """
    return f"{resource_type}-{resource_description[:23]}-{uuid4().hex}"


def create_resource(do_reload=True, **kwargs):
    """
    Create a resource

    Args:
        do_reload (bool): True for reloading the resource following its creation,
            False otherwise
        kwargs (dict): Dictionary of the OCS resource

    Returns:
        OCS: An OCS instance

    Raises:
        AssertionError: In case of any failure
    """
    ocs_obj = OCS(**kwargs)
    resource_name = kwargs.get('metadata').get('name')
    created_resource = ocs_obj.create(do_reload=do_reload)
    assert created_resource, (
        f"Failed to create resource {resource_name}"
    )
    return ocs_obj


def wait_for_resource_state(resource, state, timeout=60):
    """
    Wait for a resource to get to a given status

    Args:
        resource (OCS obj): The resource object
        state (str): The status to wait for
        timeout (int): Time in seconds to wait

    Raises:
        ResourceWrongStatusException: In case the resource hasn't
            reached the desired state

    """
    if (
        resource.name == constants.DEFAULT_STORAGECLASS_CEPHFS
        or resource.name == constants.DEFAULT_STORAGECLASS_RBD
    ):
        logger.info("Attempt to default default Secret or StorageClass")
        return
    try:
        resource.ocp.wait_for_resource(
            condition=state, resource_name=resource.name, timeout=timeout
        )
    except TimeoutExpiredError:
        logger.error(f"{resource.kind} {resource.name} failed to reach {state}")
        resource.reload()
        raise ResourceWrongStatusException(resource.name, resource.describe())
    logger.info(f"{resource.kind} {resource.name} reached state {state}")


def create_pod(
    interface_type=None, pvc_name=None,
    do_reload=True, namespace=defaults.ROOK_CLUSTER_NAMESPACE,
    node_name=None, pod_dict_path=None, sa_name=None, dc_deployment=False,
    raw_block_pv=False, raw_block_device=constants.RAW_BLOCK_DEVICE, replica_count=1,
    pod_name=None, node_selector=None, deploy_pod_status=constants.STATUS_COMPLETED
):
    """
    Create a pod

    Args:
        interface_type (str): The interface type (CephFS, RBD, etc.)
        pvc_name (str): The PVC that should be attached to the newly created pod
        do_reload (bool): True for reloading the object after creation, False otherwise
        namespace (str): The namespace for the new resource creation
        node_name (str): The name of specific node to schedule the pod
        pod_dict_path (str): YAML path for the pod
        sa_name (str): Serviceaccount name
        dc_deployment (bool): True if creating pod as deploymentconfig
        raw_block_pv (bool): True for creating raw block pv based pod, False otherwise
        raw_block_device (str): raw block device for the pod
        replica_count (int): Replica count for deployment config
        pod_name (str): Name of the pod to create
        node_selector (dict): dict of key-value pair to be used for nodeSelector field
            eg: {'nodetype': 'app-pod'}
        deploy_pod_status (str): Expected status of deploy pod. Applicable
            only if dc_deployment is True

    Returns:
        Pod: A Pod instance

    Raises:
        AssertionError: In case of any failure
    """
    if interface_type == constants.CEPHBLOCKPOOL:
        pod_dict = pod_dict_path if pod_dict_path else constants.CSI_RBD_POD_YAML
        interface = constants.RBD_INTERFACE
    else:
        pod_dict = pod_dict_path if pod_dict_path else constants.CSI_CEPHFS_POD_YAML
        interface = constants.CEPHFS_INTERFACE
    if dc_deployment:
        pod_dict = pod_dict_path if pod_dict_path else constants.FEDORA_DC_YAML
    pod_data = templating.load_yaml(pod_dict)
    if not pod_name:
        pod_name = create_unique_resource_name(
            f'test-{interface}', 'pod'
        )
    pod_data['metadata']['name'] = pod_name
    pod_data['metadata']['namespace'] = namespace
    if dc_deployment:
        pod_data['metadata']['labels']['app'] = pod_name
        pod_data['spec']['template']['metadata']['labels']['name'] = pod_name
        pod_data['spec']['replicas'] = replica_count

    if pvc_name:
        if dc_deployment:
            pod_data['spec']['template']['spec']['volumes'][0][
                'persistentVolumeClaim'
            ]['claimName'] = pvc_name
        else:
            pod_data['spec']['volumes'][0]['persistentVolumeClaim']['claimName'] = pvc_name

    if interface_type == constants.CEPHBLOCKPOOL and raw_block_pv:
        if pod_dict_path == constants.FEDORA_DC_YAML:
            temp_dict = [
                {'devicePath': raw_block_device, 'name': pod_data.get('spec').get(
                    'template').get('spec').get('volumes')[0].get('name')}
            ]
            del pod_data['spec']['template']['spec']['containers'][0]['volumeMounts']
            pod_data['spec']['template']['spec']['containers'][0]['volumeDevices'] = temp_dict
        elif pod_dict_path == constants.NGINX_POD_YAML:
            temp_dict = [
                {'devicePath': raw_block_device, 'name': pod_data.get('spec').get(
                    'containers')[0].get('volumeMounts')[0].get('name')}
            ]
            del pod_data['spec']['containers'][0]['volumeMounts']
            pod_data['spec']['containers'][0]['volumeDevices'] = temp_dict
        else:
            pod_data['spec']['containers'][0]['volumeDevices'][0]['devicePath'] = raw_block_device
            pod_data['spec']['containers'][0]['volumeDevices'][0]['name'] = pod_data.get('spec').get('volumes')[
                0].get('name')

    if node_name:
        if dc_deployment:
            pod_data['spec']['template']['spec']['nodeName'] = node_name
        else:
            pod_data['spec']['nodeName'] = node_name

    if node_selector:
        if dc_deployment:
            pod_data['spec']['template']['spec']['nodeSelector'] = node_selector
        else:
            pod_data['spec']['nodeSelector'] = node_selector

    if sa_name and dc_deployment:
        pod_data['spec']['template']['spec']['serviceAccountName'] = sa_name
    if dc_deployment:
        ocs_obj = create_resource(**pod_data)
        logger.info(ocs_obj.name)
        assert (ocp.OCP(kind='pod', namespace=namespace)).wait_for_resource(
            condition=deploy_pod_status,
            resource_name=pod_name + '-1-deploy',
            resource_count=0, timeout=180, sleep=3
        )
        dpod_list = pod.get_all_pods(namespace=namespace)
        for dpod in dpod_list:
            if '-1-deploy' not in dpod.name:
                if pod_name in dpod.name:
                    return dpod
    else:
        pod_obj = pod.Pod(**pod_data)
        pod_name = pod_data.get('metadata').get('name')
        logger.info(f'Creating new Pod {pod_name} for test')
        created_resource = pod_obj.create(do_reload=do_reload)
        assert created_resource, (
            f"Failed to create Pod {pod_name}"
        )

        return pod_obj


def create_project():
    """
    Create a project

    Returns:
        OCP: Project object

    """
    namespace = create_unique_resource_name('test', 'namespace')
    project_obj = ocp.OCP(kind='Project', namespace=namespace)
    assert project_obj.new_project(namespace), f"Failed to create namespace {namespace}"
    return project_obj


def create_multilpe_projects(number_of_project):
    """
    Create one or more projects

    Args:
        number_of_project (int): Number of projects to be created

    Returns:
         list: List of project objects

    """
    project_objs = [create_project() for _ in range(number_of_project)]
    return project_objs


def create_secret(interface_type):
    """
    Create a secret
    ** This method should not be used anymore **
    ** This method is for internal testing only **

    Args:
        interface_type (str): The type of the interface
            (e.g. CephBlockPool, CephFileSystem)

    Returns:
        OCS: An OCS instance for the secret
    """
    secret_data = dict()
    if interface_type == constants.CEPHBLOCKPOOL:
        secret_data = templating.load_yaml(
            constants.CSI_RBD_SECRET_YAML
        )
        secret_data['stringData']['userID'] = constants.ADMIN_USER
        secret_data['stringData']['userKey'] = get_admin_key()
        interface = constants.RBD_INTERFACE
    elif interface_type == constants.CEPHFILESYSTEM:
        secret_data = templating.load_yaml(
            constants.CSI_CEPHFS_SECRET_YAML
        )
        del secret_data['stringData']['userID']
        del secret_data['stringData']['userKey']
        secret_data['stringData']['adminID'] = constants.ADMIN_USER
        secret_data['stringData']['adminKey'] = get_admin_key()
        interface = constants.CEPHFS_INTERFACE
    secret_data['metadata']['name'] = create_unique_resource_name(
        f'test-{interface}', 'secret'
    )
    secret_data['metadata']['namespace'] = defaults.ROOK_CLUSTER_NAMESPACE

    return create_resource(**secret_data)


def default_ceph_block_pool():
    """
    Returns default CephBlockPool

    Returns:
        default CephBlockPool
    """
    return constants.DEFAULT_BLOCKPOOL


def create_ceph_block_pool(pool_name=None, failure_domain=None, verify=True):
    """
    Create a Ceph block pool
    ** This method should not be used anymore **
    ** This method is for internal testing only **

    Args:
        pool_name (str): The pool name to create
        failure_domain (str): Failure domain name
        verify (bool): True to verify the pool exists after creation,
                       False otherwise

    Returns:
        OCS: An OCS instance for the Ceph block pool
    """
    cbp_data = templating.load_yaml(constants.CEPHBLOCKPOOL_YAML)
    cbp_data['metadata']['name'] = (
        pool_name if pool_name else create_unique_resource_name(
            'test', 'cbp'
        )
    )
    cbp_data['metadata']['namespace'] = defaults.ROOK_CLUSTER_NAMESPACE
    cbp_data['spec']['failureDomain'] = failure_domain or get_failure_domin()
    cbp_obj = create_resource(**cbp_data)
    cbp_obj.reload()

    if verify:
        assert verify_block_pool_exists(cbp_obj.name), (
            f"Block pool {cbp_obj.name} does not exist"
        )
    return cbp_obj


def create_ceph_file_system(pool_name=None):
    """
    Create a Ceph file system
    ** This method should not be used anymore **
    ** This method is for internal testing only **

    Args:
        pool_name (str): The pool name to create

    Returns:
        OCS: An OCS instance for the Ceph file system
    """
    cfs_data = templating.load_yaml(constants.CEPHFILESYSTEM_YAML)
    cfs_data['metadata']['name'] = (
        pool_name if pool_name else create_unique_resource_name(
            'test', 'cfs'
        )
    )
    cfs_data['metadata']['namespace'] = defaults.ROOK_CLUSTER_NAMESPACE
    cfs_data = create_resource(**cfs_data)
    cfs_data.reload()

    assert validate_cephfilesystem(cfs_data.name), (
        f"File system {cfs_data.name} does not exist"
    )
    return cfs_data


def default_storage_class(
    interface_type,
):
    """
    Return default storage class based on interface_type

    Args:
        interface_type (str): The type of the interface
            (e.g. CephBlockPool, CephFileSystem)

    Returns:
        OCS: Existing StorageClass Instance
    """

    if interface_type == constants.CEPHBLOCKPOOL:
        base_sc = OCP(
            kind='storageclass',
            resource_name=constants.DEFAULT_STORAGECLASS_RBD
        )
    elif interface_type == constants.CEPHFILESYSTEM:
        base_sc = OCP(
            kind='storageclass',
            resource_name=constants.DEFAULT_STORAGECLASS_CEPHFS
        )
    sc = OCS(**base_sc.data)
    return sc


def create_storage_class(
    interface_type, interface_name, secret_name,
    reclaim_policy=constants.RECLAIM_POLICY_DELETE, sc_name=None,
    provisioner=None
):
    """
    Create a storage class
    ** This method should not be used anymore **
    ** This method is for internal testing only **

    Args:
        interface_type (str): The type of the interface
            (e.g. CephBlockPool, CephFileSystem)
        interface_name (str): The name of the interface
        secret_name (str): The name of the secret
        sc_name (str): The name of storage class to create
        reclaim_policy (str): Type of reclaim policy. Defaults to 'Delete'
            (eg., 'Delete', 'Retain')

    Returns:
        OCS: An OCS instance for the storage class
    """

    sc_data = dict()
    if interface_type == constants.CEPHBLOCKPOOL:
        sc_data = templating.load_yaml(
            constants.CSI_RBD_STORAGECLASS_YAML
        )
        sc_data['parameters'][
            'csi.storage.k8s.io/node-stage-secret-name'
        ] = secret_name
        sc_data['parameters'][
            'csi.storage.k8s.io/node-stage-secret-namespace'
        ] = defaults.ROOK_CLUSTER_NAMESPACE
        interface = constants.RBD_INTERFACE
        sc_data['provisioner'] = (
            provisioner if provisioner else defaults.RBD_PROVISIONER
        )
    elif interface_type == constants.CEPHFILESYSTEM:
        sc_data = templating.load_yaml(
            constants.CSI_CEPHFS_STORAGECLASS_YAML
        )
        sc_data['parameters'][
            'csi.storage.k8s.io/node-stage-secret-name'
        ] = secret_name
        sc_data['parameters'][
            'csi.storage.k8s.io/node-stage-secret-namespace'
        ] = defaults.ROOK_CLUSTER_NAMESPACE
        interface = constants.CEPHFS_INTERFACE
        sc_data['parameters']['fsName'] = get_cephfs_name()
        sc_data['provisioner'] = (
            provisioner if provisioner else defaults.CEPHFS_PROVISIONER
        )
    sc_data['parameters']['pool'] = interface_name

    sc_data['metadata']['name'] = (
        sc_name if sc_name else create_unique_resource_name(
            f'test-{interface}', 'storageclass'
        )
    )
    sc_data['metadata']['namespace'] = defaults.ROOK_CLUSTER_NAMESPACE
    sc_data['parameters'][
        'csi.storage.k8s.io/provisioner-secret-name'
    ] = secret_name
    sc_data['parameters'][
        'csi.storage.k8s.io/provisioner-secret-namespace'
    ] = defaults.ROOK_CLUSTER_NAMESPACE
    sc_data['parameters'][
        'csi.storage.k8s.io/controller-expand-secret-name'
    ] = secret_name
    sc_data['parameters'][
        'csi.storage.k8s.io/controller-expand-secret-namespace'
    ] = defaults.ROOK_CLUSTER_NAMESPACE

    sc_data['parameters']['clusterID'] = defaults.ROOK_CLUSTER_NAMESPACE
    sc_data['reclaimPolicy'] = reclaim_policy

    try:
        del sc_data['parameters']['userid']
    except KeyError:
        pass
    return create_resource(**sc_data)


def create_pvc(
    sc_name, pvc_name=None, namespace=defaults.ROOK_CLUSTER_NAMESPACE,
    size=None, do_reload=True, access_mode=constants.ACCESS_MODE_RWO,
    volume_mode=None
):
    """
    Create a PVC

    Args:
        sc_name (str): The name of the storage class for the PVC to be
            associated with
        pvc_name (str): The name of the PVC to create
        namespace (str): The namespace for the PVC creation
        size (str): Size of pvc to create
        do_reload (bool): True for wait for reloading PVC after its creation, False otherwise
        access_mode (str): The access mode to be used for the PVC
        volume_mode (str): Volume mode for rbd RWX pvc i.e. 'Block'

    Returns:
        PVC: PVC instance
    """
    pvc_data = templating.load_yaml(constants.CSI_PVC_YAML)
    pvc_data['metadata']['name'] = (
        pvc_name if pvc_name else create_unique_resource_name(
            'test', 'pvc'
        )
    )
    pvc_data['metadata']['namespace'] = namespace
    pvc_data['spec']['accessModes'] = [access_mode]
    pvc_data['spec']['storageClassName'] = sc_name
    if size:
        pvc_data['spec']['resources']['requests']['storage'] = size
    if volume_mode:
        pvc_data['spec']['volumeMode'] = volume_mode
    ocs_obj = pvc.PVC(**pvc_data)
    created_pvc = ocs_obj.create(do_reload=do_reload)
    assert created_pvc, f"Failed to create resource {pvc_name}"
    return ocs_obj


def create_multiple_pvcs(
    sc_name, namespace, number_of_pvc=1, size=None, do_reload=False,
    access_mode=constants.ACCESS_MODE_RWO
):
    """
    Create one or more PVC

    Args:
        sc_name (str): The name of the storage class to provision the PVCs from
        namespace (str): The namespace for the PVCs creation
        number_of_pvc (int): Number of PVCs to be created
        size (str): The size of the PVCs to create
        do_reload (bool): True for wait for reloading PVC after its creation,
            False otherwise
        access_mode (str): The kind of access mode for PVC

    Returns:
         list: List of PVC objects
    """
    if access_mode == 'ReadWriteMany' and 'rbd' in sc_name:
        volume_mode = 'Block'
    else:
        volume_mode = None
    return [
        create_pvc(
            sc_name=sc_name, size=size, namespace=namespace,
            do_reload=do_reload, access_mode=access_mode, volume_mode=volume_mode
        ) for _ in range(number_of_pvc)
    ]


def verify_block_pool_exists(pool_name):
    """
    Verify if a Ceph block pool exist

    Args:
        pool_name (str): The name of the Ceph block pool

    Returns:
        bool: True if the Ceph block pool exists, False otherwise
    """
    logger.info(f"Verifying that block pool {pool_name} exists")
    ct_pod = pod.get_ceph_tools_pod()
    try:
        for pools in TimeoutSampler(
            60, 3, ct_pod.exec_ceph_cmd, 'ceph osd lspools'
        ):
            logger.info(f'POOLS are {pools}')
            for pool in pools:
                if pool_name in pool.get('poolname'):
                    return True
    except TimeoutExpiredError:
        return False


def get_admin_key():
    """
    Fetches admin key secret from Ceph

    Returns:
        str: The admin key
    """
    ct_pod = pod.get_ceph_tools_pod()
    out = ct_pod.exec_ceph_cmd('ceph auth get-key client.admin')
    return out['key']


def get_cephfs_data_pool_name():
    """
    Fetches ceph fs datapool name from Ceph

    Returns:
        str: fs datapool name
    """
    ct_pod = pod.get_ceph_tools_pod()
    out = ct_pod.exec_ceph_cmd('ceph fs ls')
    return out[0]['data_pools'][0]


def validate_cephfilesystem(fs_name):
    """
     Verify CephFileSystem exists at Ceph and OCP

     Args:
        fs_name (str): The name of the Ceph FileSystem

     Returns:
         bool: True if CephFileSystem is created at Ceph and OCP side else
            will return False with valid msg i.e Failure cause
    """
    cfs = ocp.OCP(
        kind=constants.CEPHFILESYSTEM,
        namespace=defaults.ROOK_CLUSTER_NAMESPACE
    )
    ct_pod = pod.get_ceph_tools_pod()
    ceph_validate = False
    ocp_validate = False

    result = cfs.get(resource_name=fs_name)
    if result.get('metadata').get('name'):
        logger.info("Filesystem %s got created from Openshift Side", fs_name)
        ocp_validate = True
    else:
        logger.info(
            "Filesystem %s was not create at Openshift Side", fs_name
        )
        return False

    try:
        for pools in TimeoutSampler(
            60, 3, ct_pod.exec_ceph_cmd, 'ceph fs ls'
        ):
            for out in pools:
                result = out.get('name')
                if result == fs_name:
                    logger.info("FileSystem %s got created from Ceph Side", fs_name)
                    ceph_validate = True
                    break
                else:
                    logger.error("FileSystem %s was not present at Ceph Side", fs_name)
                    ceph_validate = False
            if ceph_validate:
                break
    except TimeoutExpiredError:
        pass

    return True if (ceph_validate and ocp_validate) else False


def get_all_storageclass_names():
    """
    Function for getting all storageclass

    Returns:
         list: list of storageclass name
    """
    sc_obj = ocp.OCP(
        kind=constants.STORAGECLASS,
        namespace=defaults.ROOK_CLUSTER_NAMESPACE
    )
    result = sc_obj.get()
    sample = result['items']

    storageclass = [
        item.get('metadata').get('name') for item in sample if (
            (item.get('metadata').get('name') not in constants.IGNORE_SC_GP2)
            and (item.get('metadata').get('name') not in constants.IGNORE_SC_FLEX)
        )
    ]
    return storageclass


def delete_storageclasses(sc_objs):
    """"
    Function for Deleting storageclasses

    Args:
        sc_objs (list): List of SC objects for deletion

    Returns:
        bool: True if deletion is successful
    """

    for sc in sc_objs:
        logger.info("Deleting StorageClass with name %s", sc.name)
        sc.delete()
    return True


def get_cephblockpool_names():
    """
    Function for getting all CephBlockPool

    Returns:
         list: list of cephblockpool name
    """
    pool_obj = ocp.OCP(
        kind=constants.CEPHBLOCKPOOL,
        namespace=defaults.ROOK_CLUSTER_NAMESPACE
    )
    result = pool_obj.get()
    sample = result['items']
    pool_list = [
        item.get('metadata').get('name') for item in sample
    ]
    return pool_list


def delete_cephblockpools(cbp_objs):
    """
    Function for deleting CephBlockPool

    Args:
        cbp_objs (list): List of CBP objects for deletion

    Returns:
        bool: True if deletion of CephBlockPool is successful
    """
    for cbp in cbp_objs:
        logger.info("Deleting CephBlockPool with name %s", cbp.name)
        cbp.delete()
    return True


def get_cephfs_name():
    """
    Function to retrive CephFS name
    Returns:
        str: Name of CFS
    """
    cfs_obj = ocp.OCP(
        kind=constants.CEPHFILESYSTEM,
        namespace=defaults.ROOK_CLUSTER_NAMESPACE
    )
    result = cfs_obj.get()
    return result['items'][0].get('metadata').get('name')


def pull_images(image_name):
    """
    Function to pull images on all nodes

    Args:
        image_name (str): Name of the container image to be pulled

    Returns: None

    """

    node_objs = node.get_node_objs(get_worker_nodes())
    for node_obj in node_objs:
        logging.info(f'pulling image "{image_name}  " on node {node_obj.name}')
        assert node_obj.ocp.exec_oc_debug_cmd(
            node_obj.name, cmd_list=[f'podman pull {image_name}']
        )


def run_io_with_rados_bench(**kw):
    """ A task for radosbench

        Runs radosbench command on specified pod . If parameters are
        not provided task assumes few default parameters.This task
        runs command in synchronous fashion.


        Args:
            **kw: Needs a dictionary of various radosbench parameters.
                ex: pool_name:pool
                    pg_num:number of pgs for pool
                    op: type of operation {read, write}
                    cleanup: True OR False


        Returns:
            ret: return value of radosbench command
    """

    logger.info("Running radosbench task")
    ceph_pods = kw.get('ceph_pods')  # list of pod objects of ceph cluster
    config = kw.get('config')

    role = config.get('role', 'client')
    clients = [cpod for cpod in ceph_pods if role in cpod.roles]

    idx = config.get('idx', 0)
    client = clients[idx]
    op = config.get('op', 'write')
    cleanup = ['--no-cleanup', '--cleanup'][config.get('cleanup', True)]
    pool = config.get('pool')

    block = str(config.get('size', 4 << 20))
    time = config.get('time', 120)
    time = str(time)

    rados_bench = (
        f"rados --no-log-to-stderr "
        f"-b {block} "
        f"-p {pool} "
        f"bench "
        f"{time} "
        f"{op} "
        f"{cleanup} "
    )
    try:
        ret = client.exec_ceph_cmd(ceph_cmd=rados_bench)
    except CommandFailed as ex:
        logger.error(f"Rados bench failed\n Error is: {ex}")
        return False

    logger.info(ret)
    logger.info("Finished radosbench")
    return ret


def get_all_pvs():
    """
    Gets all pv in openshift-storage namespace

    Returns:
         dict: Dict of all pv in openshift-storage namespace
    """
    ocp_pv_obj = ocp.OCP(
        kind=constants.PV, namespace=defaults.ROOK_CLUSTER_NAMESPACE
    )
    return ocp_pv_obj.get()


# TODO: revert counts of tries and delay,BZ 1726266

@retry(AssertionError, tries=20, delay=10, backoff=1)
def validate_pv_delete(pv_name):
    """
    validates if pv is deleted after pvc deletion

    Args:
        pv_name (str): pv from pvc to validates
    Returns:
        bool: True if deletion is successful

    Raises:
        AssertionError: If pv is not deleted
    """
    ocp_pv_obj = ocp.OCP(
        kind=constants.PV, namespace=defaults.ROOK_CLUSTER_NAMESPACE
    )

    try:
        if ocp_pv_obj.get(resource_name=pv_name):
            msg = f"{constants.PV} {pv_name} is not deleted after PVC deletion"
            raise AssertionError(msg)

    except CommandFailed:
        return True


def create_pods(pvc_objs, pod_factory, interface, pods_for_rwx=1, status=""):
    """
    Create pods

    Args:
        pvc_objs (list): List of ocs_ci.ocs.resources.pvc.PVC instances
        pod_factory (function): pod_factory function
        interface (int): Interface type
        pods_for_rwx (int): Number of pods to be created if access mode of
            PVC is RWX
        status (str): If provided, wait for desired state of each pod before
            creating next one

    Returns:
        list: list of Pod objects
    """
    pod_objs = []

    for pvc_obj in pvc_objs:
        volume_mode = getattr(
            pvc_obj, 'volume_mode', pvc_obj.get()['spec']['volumeMode']
        )
        access_mode = getattr(
            pvc_obj, 'access_mode', pvc_obj.get_pvc_access_mode
        )
        if volume_mode == 'Block':
            pod_dict = constants.CSI_RBD_RAW_BLOCK_POD_YAML
            raw_block_pv = True
        else:
            raw_block_pv = False
            pod_dict = ''
        if access_mode == constants.ACCESS_MODE_RWX:
            pod_obj_rwx = [pod_factory(
                interface=interface, pvc=pvc_obj, status=status,
                pod_dict_path=pod_dict, raw_block_pv=raw_block_pv
            ) for _ in range(1, pods_for_rwx)]
            pod_objs.extend(pod_obj_rwx)
        pod_obj = pod_factory(
            interface=interface, pvc=pvc_obj, status=status,
            pod_dict_path=pod_dict, raw_block_pv=raw_block_pv
        )
        pod_objs.append(pod_obj)

    return pod_objs


def create_build_from_docker_image(
    image_name,
    install_package,
    namespace,
    source_image='centos',
    source_image_label='latest'
):
    """
    Allows to create a build config using a Dockerfile specified as an argument
    For eg., oc new-build -D $'FROM centos:7\nRUN yum install -y httpd',
    creates a build with 'httpd' installed

    Args:
        image_name (str): Name of the image to be created
        source_image (str): Source image to build docker image from,
        Defaults to Centos as base image
        namespace (str): project where build config should be created
        source_image_label (str): Tag to use along with the image name,
        Defaults to 'latest'
        install_package (str): package to install over the base image

    Returns:
        OCP (obj): Returns the OCP object for the image
        Fails on UnavailableBuildException exception if build creation
        fails

    """
    base_image = source_image + ':' + source_image_label
    docker_file = (f"FROM {base_image}\n "
                   f"RUN yum install -y {install_package}\n "
                   f"CMD tail -f /dev/null")
    command = f"new-build -D $\'{docker_file}\' --name={image_name}"
    kubeconfig = os.getenv('KUBECONFIG')

    oc_cmd = f"oc -n {namespace} "

    if kubeconfig:
        oc_cmd += f"--kubeconfig {kubeconfig} "
    oc_cmd += command
    logger.info(f'Running command {oc_cmd}')
    result = run(
        oc_cmd,
        stdout=PIPE,
        stderr=PIPE,
        timeout=15,
        shell=True
    )
    if result.stderr.decode():
        raise UnavailableBuildException(
            f'Build creation failed with error: {result.stderr.decode()}'
        )
    out = result.stdout.decode()
    logger.info(out)
    if 'Success' in out:
        # Build becomes ready once build pod goes into Comleted state
        pod_obj = OCP(kind='Pod', resource_name=image_name)
        if pod_obj.wait_for_resource(
            condition='Completed',
            resource_name=f'{image_name}' + '-1-build',
            timeout=300,
            sleep=30
        ):
            logger.info(f'build {image_name} ready')
            set_image_lookup(image_name)
            logger.info(f'image {image_name} can now be consumed')
            image_stream_obj = OCP(
                kind='ImageStream', resource_name=image_name
            )
            return image_stream_obj
    else:
        raise UnavailableBuildException('Build creation failed')


def set_image_lookup(image_name):
    """
    Function to enable lookup, which allows reference to the image stream tag
    in the image field of the object. Example,
      $ oc set image-lookup mysql
      $ oc run mysql --image=mysql

    Args:
        image_name (str): Name of the image stream to pull
        the image locally

    Returns:
        str: output of set image-lookup command

    """
    ocp_obj = ocp.OCP(kind='ImageStream')
    command = f'set image-lookup {image_name}'
    logger.info(f'image lookup for image"{image_name}" is set')
    status = ocp_obj.exec_oc_cmd(command)
    return status


def get_worker_nodes():
    """
    Fetches all worker nodes.

    Returns:
        list: List of names of worker nodes
    """
    label = 'node-role.kubernetes.io/worker'
    ocp_node_obj = ocp.OCP(kind=constants.NODE)
    nodes = ocp_node_obj.get(selector=label).get('items')
    worker_nodes_list = [node.get('metadata').get('name') for node in nodes]
    return worker_nodes_list


def get_master_nodes():
    """
    Fetches all master nodes.

    Returns:
        list: List of names of master nodes

    """
    label = 'node-role.kubernetes.io/master'
    ocp_node_obj = ocp.OCP(kind=constants.NODE)
    nodes = ocp_node_obj.get(selector=label).get('items')
    master_nodes_list = [node.get('metadata').get('name') for node in nodes]
    return master_nodes_list


def get_start_creation_time(interface, pvc_name):
    """
    Get the starting creation time of a PVC based on provisioner logs

    Args:
        interface (str): The interface backed the PVC
        pvc_name (str): Name of the PVC for creation time measurement

    Returns:
        datetime object: Start time of PVC creation

    """
    format = '%H:%M:%S.%f'
    # Get the correct provisioner pod based on the interface
    pod_name = pod.get_csi_provisioner_pod(interface)
    # get the logs from the csi-provisioner containers
    logs = pod.get_pod_logs(pod_name[0], 'csi-provisioner')
    logs += pod.get_pod_logs(pod_name[1], 'csi-provisioner')

    logs = logs.split("\n")
    # Extract the starting time for the PVC provisioning
    start = [
        i for i in logs if re.search(f"provision.*{pvc_name}.*started", i)
    ]
    start = start[0].split(' ')[1]
    return datetime.datetime.strptime(start, format)


def get_end_creation_time(interface, pvc_name):
    """
    Get the ending creation time of a PVC based on provisioner logs

    Args:
        interface (str): The interface backed the PVC
        pvc_name (str): Name of the PVC for creation time measurement

    Returns:
        datetime object: End time of PVC creation

    """
    format = '%H:%M:%S.%f'
    # Get the correct provisioner pod based on the interface
    pod_name = pod.get_csi_provisioner_pod(interface)
    # get the logs from the csi-provisioner containers
    logs = pod.get_pod_logs(pod_name[0], 'csi-provisioner')
    logs += pod.get_pod_logs(pod_name[1], 'csi-provisioner')

    logs = logs.split("\n")
    # Extract the starting time for the PVC provisioning
    end = [
        i for i in logs if re.search(f"provision.*{pvc_name}.*succeeded", i)
    ]
    end = end[0].split(' ')[1]
    return datetime.datetime.strptime(end, format)


def measure_pvc_creation_time(interface, pvc_name):
    """
    Measure PVC creation time based on logs

    Args:
        interface (str): The interface backed the PVC
        pvc_name (str): Name of the PVC for creation time measurement

    Returns:
        float: Creation time for the PVC

    """
    start = get_start_creation_time(interface=interface, pvc_name=pvc_name)
    end = get_end_creation_time(interface=interface, pvc_name=pvc_name)
    total = end - start
    return total.total_seconds()


def measure_pvc_creation_time_bulk(interface, pvc_name_list, wait_time=60):
    """
    Measure PVC creation time of bulk PVC based on logs.

    Args:
        interface (str): The interface backed the PVC
        pvc_name_list (list): List of PVC Names for measuring creation time
        wait_time (int): Seconds to wait before collecting CSI log

    Returns:
        pvc_dict (dict): Dictionary of pvc_name with creation time.

    """
    # Get the correct provisioner pod based on the interface
    pod_name = pod.get_csi_provisioner_pod(interface)
    # due to some delay in CSI log generation added wait
    time.sleep(wait_time)
    # get the logs from the csi-provisioner containers
    logs = pod.get_pod_logs(pod_name[0], 'csi-provisioner')
    logs += pod.get_pod_logs(pod_name[1], 'csi-provisioner')
    logs = logs.split("\n")

    pvc_dict = dict()
    format = '%H:%M:%S.%f'
    for pvc_name in pvc_name_list:
        # Extract the starting time for the PVC provisioning
        start = [
            i for i in logs if re.search(f"provision.*{pvc_name}.*started", i)
        ]
        start = start[0].split(' ')[1]
        start_time = datetime.datetime.strptime(start, format)
        # Extract the end time for the PVC provisioning
        end = [
            i for i in logs if re.search(f"provision.*{pvc_name}.*succeeded", i)
        ]
        end = end[0].split(' ')[1]
        end_time = datetime.datetime.strptime(end, format)
        total = end_time - start_time
        pvc_dict[pvc_name] = total.total_seconds()

    return pvc_dict


def measure_pv_deletion_time_bulk(interface, pv_name_list, wait_time=60):
    """
    Measure PV deletion time of bulk PV, based on logs.

    Args:
        interface (str): The interface backed the PV
        pv_name_list (list): List of PV Names for measuring deletion time
        wait_time (int): Seconds to wait before collecting CSI log

    Returns:
        pv_dict (dict): Dictionary of pv_name with deletion time.

    """
    # Get the correct provisioner pod based on the interface
    pod_name = pod.get_csi_provisioner_pod(interface)
    # due to some delay in CSI log generation added wait
    time.sleep(wait_time)
    # get the logs from the csi-provisioner containers
    logs = pod.get_pod_logs(pod_name[0], 'csi-provisioner')
    logs += pod.get_pod_logs(pod_name[1], 'csi-provisioner')
    logs = logs.split("\n")

    pv_dict = dict()
    format = '%H:%M:%S.%f'
    for pv_name in pv_name_list:
        # Extract the deletion start time for the PV
        start = [
            i for i in logs if re.search(f"delete \"{pv_name}\": started", i)
        ]
        start = start[0].split(' ')[1]
        start_time = datetime.datetime.strptime(start, format)
        # Extract the deletion end time for the PV
        end = [
            i for i in logs if re.search(f"delete \"{pv_name}\": succeeded", i)
        ]
        end = end[0].split(' ')[1]
        end_time = datetime.datetime.strptime(end, format)
        total = end_time - start_time
        pv_dict[pv_name] = total.total_seconds()

    return pv_dict


def get_start_deletion_time(interface, pv_name):
    """
    Get the starting deletion time of a PVC based on provisioner logs

    Args:
        interface (str): The interface backed the PVC
        pvc_name (str): Name of the PVC for deletion time measurement

    Returns:
        datetime object: Start time of PVC deletion

    """
    format = '%H:%M:%S.%f'
    # Get the correct provisioner pod based on the interface
    pod_name = pod.get_csi_provisioner_pod(interface)
    # get the logs from the csi-provisioner containers
    logs = pod.get_pod_logs(pod_name[0], 'csi-provisioner')
    logs += pod.get_pod_logs(pod_name[1], 'csi-provisioner')

    logs = logs.split("\n")
    # Extract the starting time for the PVC deletion
    start = [
        i for i in logs if re.search(f"delete \"{pv_name}\": started", i)
    ]
    start = start[0].split(' ')[1]
    return datetime.datetime.strptime(start, format)


def get_end_deletion_time(interface, pv_name):
    """
    Get the ending deletion time of a PVC based on provisioner logs

    Args:
        interface (str): The interface backed the PVC
        pv_name (str): Name of the PVC for deletion time measurement

    Returns:
        datetime object: End time of PVC deletion

    """
    format = '%H:%M:%S.%f'
    # Get the correct provisioner pod based on the interface
    pod_name = pod.get_csi_provisioner_pod(interface)
    # get the logs from the csi-provisioner containers
    logs = pod.get_pod_logs(pod_name[0], 'csi-provisioner')
    logs += pod.get_pod_logs(pod_name[1], 'csi-provisioner')

    logs = logs.split("\n")
    # Extract the starting time for the PV deletion
    end = [
        i for i in logs if re.search(f"delete \"{pv_name}\": succeeded", i)
    ]
    end = end[0].split(' ')[1]
    return datetime.datetime.strptime(end, format)


def measure_pvc_deletion_time(interface, pv_name):
    """
    Measure PVC deletion time based on logs

    Args:
        interface (str): The interface backed the PVC
        pv_name (str): Name of the PV for creation time measurement

    Returns:
        float: Deletion time for the PVC

    """
    start = get_start_deletion_time(interface=interface, pv_name=pv_name)
    end = get_end_deletion_time(interface=interface, pv_name=pv_name)
    total = end - start
    return total.total_seconds()


def pod_start_time(pod_obj):
    """
    Function to measure time taken for container(s) to get into running state
    by measuring the difference between container's start time (when container
    went into running state) and started time (when container was actually
    started)

    Args:
        pod_obj(obj): pod object to measure start time

    Returns:
        containers_start_time(dict):
        Returns the name and start time of container(s) in a pod

    """
    time_format = '%Y-%m-%dT%H:%M:%SZ'
    containers_start_time = {}
    start_time = pod_obj.data['status']['startTime']
    start_time = datetime.datetime.strptime(start_time, time_format)
    for container in range(len(pod_obj.data['status']['containerStatuses'])):
        started_time = pod_obj.data[
            'status']['containerStatuses'][container]['state'][
            'running']['startedAt']
        started_time = datetime.datetime.strptime(started_time, time_format)
        container_name = pod_obj.data[
            'status']['containerStatuses'][container]['name']
        container_start_time = (started_time - start_time).seconds
        containers_start_time[container_name] = container_start_time
        return containers_start_time


def get_default_storage_class():
    """
    Get the default StorageClass(es)

    Returns:
        list: default StorageClass(es) list

    """
    default_sc_obj = ocp.OCP(kind='StorageClass')
    storage_classes = default_sc_obj.get().get('items')
    storage_classes = [
        sc for sc in storage_classes if 'annotations' in sc.get('metadata')
    ]
    return [
        sc.get('metadata').get('name') for sc in storage_classes if sc.get(
            'metadata'
        ).get('annotations').get(
            'storageclass.kubernetes.io/is-default-class'
        ) == 'true'
    ]


def change_default_storageclass(scname):
    """
    Change the default StorageClass to the given SC name

    Args:
        scname (str): StorageClass name

    Returns:
        bool: True on success

    """
    default_sc = get_default_storage_class()
    ocp_obj = ocp.OCP(kind='StorageClass')
    if default_sc:
        # Change the existing default Storageclass annotation to false
        patch = " '{\"metadata\": {\"annotations\":" \
                "{\"storageclass.kubernetes.io/is-default-class\"" \
                ":\"false\"}}}' "
        patch_cmd = f"patch storageclass {default_sc} -p" + patch
        ocp_obj.exec_oc_cmd(command=patch_cmd)

    # Change the new storageclass to default
    patch = " '{\"metadata\": {\"annotations\":" \
            "{\"storageclass.kubernetes.io/is-default-class\"" \
            ":\"true\"}}}' "
    patch_cmd = f"patch storageclass {scname} -p" + patch
    ocp_obj.exec_oc_cmd(command=patch_cmd)
    return True


def is_volume_present_in_backend(interface, image_uuid, pool_name=None):
    """
    Check whether Image/Subvolume is present in the backend.

    Args:
        interface (str): The interface backed the PVC
        image_uuid (str): Part of VolID which represents
            corresponding image/subvolume in backend
            eg: oc get pv/<volumeName> -o jsonpath='{.spec.csi.volumeHandle}'
                Output is the CSI generated VolID and looks like:
                '0001-000c-rook-cluster-0000000000000001-
                f301898c-a192-11e9-852a-1eeeb6975c91' where
                image_uuid is 'f301898c-a192-11e9-852a-1eeeb6975c91'
        pool_name (str): Name of the rbd-pool if interface is CephBlockPool

    Returns:
        bool: True if volume is present and False if volume is not present

    """
    ct_pod = pod.get_ceph_tools_pod()
    if interface == constants.CEPHBLOCKPOOL:
        valid_error = f"error opening image csi-vol-{image_uuid}"
        cmd = f"rbd info -p {pool_name} csi-vol-{image_uuid}"
    if interface == constants.CEPHFILESYSTEM:
        valid_error = f"Subvolume 'csi-vol-{image_uuid}' not found"
        cmd = (
            f"ceph fs subvolume getpath {defaults.CEPHFILESYSTEM_NAME}"
            f" csi-vol-{image_uuid} csi"
        )

    try:
        ct_pod.exec_ceph_cmd(ceph_cmd=cmd, format='json')
        logger.info(
            f"Verified: Volume corresponding to uuid {image_uuid} exists "
            f"in backend"
        )
        return True
    except CommandFailed as ecf:
        assert valid_error in str(ecf), (
            f"Error occurred while verifying volume is present in backend: "
            f"{str(ecf)} ImageUUID: {image_uuid}. Interface type: {interface}"
        )
        logger.info(
            f"Volume corresponding to uuid {image_uuid} does not exist "
            f"in backend"
        )
        return False


def verify_volume_deleted_in_backend(
    interface, image_uuid, pool_name=None, timeout=180
):
    """
    Ensure that Image/Subvolume is deleted in the backend.

    Args:
        interface (str): The interface backed the PVC
        image_uuid (str): Part of VolID which represents
            corresponding image/subvolume in backend
            eg: oc get pv/<volumeName> -o jsonpath='{.spec.csi.volumeHandle}'
                Output is the CSI generated VolID and looks like:
                '0001-000c-rook-cluster-0000000000000001-
                f301898c-a192-11e9-852a-1eeeb6975c91' where
                image_uuid is 'f301898c-a192-11e9-852a-1eeeb6975c91'
        pool_name (str): Name of the rbd-pool if interface is CephBlockPool
        timeout (int): Wait time for the volume to be deleted.

    Returns:
        bool: True if volume is deleted before timeout.
            False if volume is not deleted.
    """
    try:
        for ret in TimeoutSampler(
            timeout, 2, is_volume_present_in_backend, interface=interface,
            image_uuid=image_uuid, pool_name=pool_name
        ):
            if not ret:
                break
        logger.info(
            f"Verified: Volume corresponding to uuid {image_uuid} is deleted "
            f"in backend"
        )
        return True
    except TimeoutExpiredError:
        logger.error(
            f"Volume corresponding to uuid {image_uuid} is not deleted "
            f"in backend"
        )
        # Log 'ceph progress' and 'ceph rbd task list' for debugging purpose
        ct_pod = pod.get_ceph_tools_pod()
        ct_pod.exec_ceph_cmd('ceph progress')
        ct_pod.exec_ceph_cmd('ceph rbd task list')
        return False


def create_serviceaccount(namespace):
    """
    Create a Serviceaccount

    Args:
        namespace (str): The namespace for the serviceaccount creation

    Returns:
        OCS: An OCS instance for the service_account
    """

    service_account_data = templating.load_yaml(
        constants.SERVICE_ACCOUNT_YAML
    )
    service_account_data['metadata']['name'] = create_unique_resource_name(
        'sa', 'serviceaccount'
    )
    service_account_data['metadata']['namespace'] = namespace

    return create_resource(**service_account_data)


def get_serviceaccount_obj(sa_name, namespace):
    """
    Get serviceaccount obj

    Args:
        sa_name (str): Service Account name
        namespace (str): The namespace for the serviceaccount creation

    Returns:
        OCS: An OCS instance for the service_account
    """
    ocp_sa_obj = ocp.OCP(kind=constants.SERVICE_ACCOUNT, namespace=namespace)
    try:
        sa_dict = ocp_sa_obj.get(resource_name=sa_name)
        return OCS(**sa_dict)

    except CommandFailed:
        logger.error("ServiceAccount not found in specified namespace")


def validate_scc_policy(sa_name, namespace):
    """
    Validate serviceaccount is added to scc of privileged

    Args:
        sa_name (str): Service Account name
        namespace (str): The namespace for the serviceaccount creation

    Returns:
        bool: True if sc_name is present in scc of privileged else False
    """
    sa_name = f"system:serviceaccount:{namespace}:{sa_name}"
    logger.info(sa_name)
    ocp_scc_obj = ocp.OCP(kind=constants.SCC, namespace=namespace)
    scc_dict = ocp_scc_obj.get(resource_name=constants.PRIVILEGED)
    scc_users_list = scc_dict.get('users')
    for scc_user in scc_users_list:
        if scc_user == sa_name:
            return True
    return False


def add_scc_policy(sa_name, namespace):
    """
    Adding ServiceAccount to scc privileged

    Args:
        sa_name (str): ServiceAccount name
        namespace (str): The namespace for the scc_policy creation

    """
    ocp = OCP()
    out = ocp.exec_oc_cmd(
        command=f"adm policy add-scc-to-user privileged system:serviceaccount:{namespace}:{sa_name}",
        out_yaml_format=False
    )

    logger.info(out)


def remove_scc_policy(sa_name, namespace):
    """
    Removing ServiceAccount from scc privileged

    Args:
        sa_name (str): ServiceAccount name
        namespace (str): The namespace for the scc_policy deletion

    """
    ocp = OCP()
    out = ocp.exec_oc_cmd(
        command=f"adm policy remove-scc-from-user privileged system:serviceaccount:{namespace}:{sa_name}",
        out_yaml_format=False
    )

    logger.info(out)


def delete_deploymentconfig_pods(pod_obj):
    """
    Delete deploymentconfig pod

    Args:
         pod_obj (object): Pod object
    """
    dc_ocp_obj = ocp.OCP(kind=constants.DEPLOYMENTCONFIG, namespace=pod_obj.namespace)
    pod_data_list = dc_ocp_obj.get()['items']
    if pod_data_list:
        for pod_data in pod_data_list:
            if pod_obj.get_labels().get('name') == pod_data.get('metadata').get('name'):
                dc_ocp_obj.delete(resource_name=pod_obj.get_labels().get('name'))
                dc_ocp_obj.wait_for_delete(resource_name=pod_obj.get_labels().get('name'))


<<<<<<< HEAD
def craft_s3_command(cmd, mcg_obj=None):
=======
def craft_s3_command(mcg_obj, cmd, api=False):
>>>>>>> 4cd4d57d
    """
    Crafts the AWS CLI S3 command including the
    login credentials and command to be ran

    Args:
        mcg_obj: An MCG object containing the MCG S3 connection credentials
        cmd: The AWSCLI command to run
        api: True if the call is for s3api, false if s3

    Returns:
        str: The crafted command, ready to be executed on the pod

    """
    api = 'api' if api else ''
    if mcg_obj:
        base_command = (
            f'sh -c "AWS_CA_BUNDLE={constants.MCG_CRT_AWSCLI_POD_PATH} '
            f'AWS_ACCESS_KEY_ID={mcg_obj.access_key_id} '
            f'AWS_SECRET_ACCESS_KEY={mcg_obj.access_key} '
            f'AWS_DEFAULT_REGION={mcg_obj.region} '
            f'aws s3{api} '
            f'--endpoint={mcg_obj.s3_endpoint} '
        )
        string_wrapper = '"'
    else:
        base_command = (
            f"aws s3{api} --no-sign-request "
        )
        string_wrapper = ''

    return f"{base_command}{cmd}{string_wrapper}"


def wait_for_resource_count_change(
    func_to_use, previous_num, namespace, change_type='increase',
    min_difference=1, timeout=20, interval=2, **func_kwargs
):
    """
    Wait for a change in total count of PVC or pod

    Args:
        func_to_use (function): Function to be used to fetch resource info
            Supported functions: pod.get_all_pvcs(), pod.get_all_pods()
        previous_num (int): Previous number of pods/PVCs for comparison
        namespace (str): Name of the namespace
        change_type (str): Type of change to check. Accepted values are
            'increase' and 'decrease'. Default is 'increase'.
        min_difference (int): Minimum required difference in PVC/pod count
        timeout (int): Maximum wait time in seconds
        interval (int): Time in seconds to wait between consecutive checks

    Returns:
        True if difference in count is greater than or equal to
            'min_difference'. False in case of timeout.
    """
    try:
        for sample in TimeoutSampler(
            timeout, interval, func_to_use, namespace, **func_kwargs
        ):
            if func_to_use == pod.get_all_pods:
                current_num = len(sample)
            else:
                current_num = len(sample['items'])

            if change_type == 'increase':
                count_diff = current_num - previous_num
            else:
                count_diff = previous_num - current_num
            if count_diff >= min_difference:
                return True
    except TimeoutExpiredError:
        return False


def verify_pv_mounted_on_node(node_pv_dict):
    """
    Check if mount point of a PV exists on a node

    Args:
        node_pv_dict (dict): Node to PV list mapping
            eg: {'node1': ['pv1', 'pv2', 'pv3'], 'node2': ['pv4', 'pv5']}

    Returns:
        dict: Node to existing PV list mapping
            eg: {'node1': ['pv1', 'pv3'], 'node2': ['pv5']}
    """
    existing_pvs = {}
    for node_name, pvs in node_pv_dict.items():
        cmd = f'oc debug nodes/{node_name} -- df'
        df_on_node = run_cmd(cmd)
        existing_pvs[node_name] = []
        for pv_name in pvs:
            if f"/pv/{pv_name}/" in df_on_node:
                existing_pvs[node_name].append(pv_name)
    return existing_pvs


def converge_lists(list_to_converge):
    """
    Function to flatten and remove the sublist created during future obj

    Args:
       list_to_converge (list): arg list of lists, eg: [[1,2],[3,4]]

    Returns:
        list (list): return converged list eg: [1,2,3,4]
    """
    return [item for sublist in list_to_converge for item in sublist]


def create_multiple_pvc_parallel(
    sc_obj, namespace, number_of_pvc, size, access_modes
):
    """
    Funtion to create multiple PVC in parallel using threads
    Function will create PVCs based on the available access modes

    Args:
        sc_obj (str): Storage Class object
        namespace (str): The namespace for creating pvc
        number_of_pvc (int): NUmber of pvc to be created
        size (str): size of the pvc eg: '10Gi'
        access_modes (list): List of access modes for PVC creation

    Returns:
        pvc_objs_list (list): List of pvc objs created in function
    """
    obj_status_list, result_lists = ([] for i in range(2))
    with ThreadPoolExecutor() as executor:
        for mode in access_modes:
            result_lists.append(
                executor.submit(
                    create_multiple_pvcs, sc_name=sc_obj.name,
                    namespace=namespace, number_of_pvc=number_of_pvc,
                    access_mode=mode, size=size)
            )
    result_list = [result.result() for result in result_lists]
    pvc_objs_list = converge_lists(result_list)
    # Check for all the pvcs in Bound state
    with ThreadPoolExecutor() as executor:
        for objs in pvc_objs_list:
            obj_status_list.append(
                executor.submit(wait_for_resource_state, objs, 'Bound')
            )
    if False in [obj.result() for obj in obj_status_list]:
        raise TimeoutExpiredError
    return pvc_objs_list


def create_pods_parallel(
    pvc_list, namespace, interface, pod_dict_path=None, sa_name=None, raw_block_pv=False,
    dc_deployment=False, node_selector=None
):
    """
    Function to create pods in parallel

    Args:
        pvc_list (list): List of pvcs to be attached in pods
        namespace (str): The namespace for creating pod
        interface (str): The interface backed the PVC
        pod_dict_path (str): pod_dict_path for yaml
        sa_name (str): sa_name for providing permission
        raw_block_pv (bool): Either RAW block or not
        dc_deployment (bool): Either DC deployment or not
        node_selector (dict): dict of key-value pair to be used for nodeSelector field
            eg: {'nodetype': 'app-pod'}

    Returns:
        pod_objs (list): Returns list of pods created
    """
    future_pod_objs = []
    # Added 300 sec wait time since in scale test once the setup has more
    # PODs time taken for the pod to be up will be based on resource available
    wait_time = 300
    if raw_block_pv and not pod_dict_path:
        pod_dict_path = constants.CSI_RBD_RAW_BLOCK_POD_YAML
    with ThreadPoolExecutor() as executor:
        for pvc_obj in pvc_list:
            future_pod_objs.append(executor.submit(
                create_pod, interface_type=interface,
                pvc_name=pvc_obj.name, do_reload=False, namespace=namespace,
                raw_block_pv=raw_block_pv, pod_dict_path=pod_dict_path,
                sa_name=sa_name, dc_deployment=dc_deployment, node_selector=node_selector
            ))
    pod_objs = [pvc_obj.result() for pvc_obj in future_pod_objs]
    # Check for all the pods are in Running state
    # In above pod creation not waiting for the pod to be created because of threads usage
    with ThreadPoolExecutor() as executor:
        for obj in pod_objs:
            future_pod_objs.append(
                executor.submit(wait_for_resource_state, obj, 'Running', timeout=wait_time)
            )
    # If pods not up raise exception/failure
    if False in [obj.result() for obj in future_pod_objs]:
        raise TimeoutExpiredError
    return pod_objs


def delete_objs_parallel(obj_list):
    """
    Function to delete objs specified in list
    Args:
        obj_list(list): List can be obj of pod, pvc, etc

    Returns:
        bool: True if obj deleted else False

    """
    threads = list()
    for obj in obj_list:
        process = threading.Thread(target=obj.delete)
        process.start()
        threads.append(process)
    for process in threads:
        process.join()
    return True


def memory_leak_analysis(median_dict):
    """
    Function to analyse Memory leak after execution of test case
    Memory leak is analyzed based on top output "RES" value of ceph-osd daemon,
    i.e. list[7] in code

    Args:
         median_dict (dict): dict of worker nodes and respective median value
         eg: median_dict = {'worker_node_1':102400, 'worker_node_2':204800, ...}

    More Detail on Median value:
        For calculating memory leak require a constant value, which should not be
        start or end of test, so calculating it by getting memory for 180 sec
        before TC execution and take a median out of it.
        Memory value could be different for each nodes, so identify constant value
        for each node and update in median_dict

    Usage:
        test_case(.., memory_leak_function):
            .....
            median_dict = helpers.get_memory_leak_median_value()
            .....
            TC execution part, memory_leak_fun will capture data
            ....
            helpers.memory_leak_analysis(median_dict)
            ....
    """
    # dict to store memory leak difference for each worker
    diff = {}
    for worker in get_worker_nodes():
        memory_leak_data = []
        if os.path.exists(f"/tmp/{worker}-top-output.txt"):
            with open(f"/tmp/{worker}-top-output.txt", "r") as f:
                data = f.readline()
                list = data.split(" ")
                list = [i for i in list if i]
                memory_leak_data.append(list[7])
        else:
            logging.info(f"worker {worker} memory leak file not found")
            raise UnexpectedBehaviour
        number_of_lines = len(memory_leak_data) - 1
        # Get the start value form median_dict arg for respective worker
        start_value = median_dict[f"{worker}"]
        end_value = memory_leak_data[number_of_lines]
        logging.info(f"Median value {start_value}")
        logging.info(f"End value {end_value}")
        # Convert the values to kb for calculations
        if start_value.__contains__('g'):
            start_value = float(1024 ** 2 * float(start_value[:-1]))
        elif start_value.__contains__('m'):
            start_value = float(1024 * float(start_value[:-1]))
        else:
            start_value = float(start_value)
        if end_value.__contains__('g'):
            end_value = float(1024 ** 2 * float(end_value[:-1]))
        elif end_value.__contains__('m'):
            end_value = float(1024 * float(end_value[:-1]))
        else:
            end_value = float(end_value)
        # Calculate the percentage of diff between start and end value
        # Based on value decide TC pass or fail
        diff[worker] = ((end_value - start_value) / start_value) * 100
        logging.info(f"Percentage diff in start and end value {diff[worker]}")
        if diff[worker] <= 20:
            logging.info(f"No memory leak in worker {worker} passing the test")
        else:
            logging.info(f"There is a memory leak in worker {worker}")
            logging.info(f"Memory median value start of the test {start_value}")
            logging.info(f"Memory value end of the test {end_value}")
            raise UnexpectedBehaviour


def get_memory_leak_median_value():
    """
    Function to calculate memory leak Median value by collecting the data for 180 sec
    and find the median value which will be considered as starting point
    to evaluate memory leak using "RES" value of ceph-osd daemon i.e. list[7] in code

    Returns:
        median_dict (dict): dict of worker nodes and respective median value
    """
    median_dict = {}
    timeout = 180  # wait for 180 sec to evaluate  memory leak median data.
    logger.info(f"waiting for {timeout} sec to evaluate the median value")
    time.sleep(timeout)
    for worker in get_worker_nodes():
        memory_leak_data = []
        if os.path.exists(f"/tmp/{worker}-top-output.txt"):
            with open(f"/tmp/{worker}-top-output.txt", "r") as f:
                data = f.readline()
                list = data.split(" ")
                list = [i for i in list if i]
                memory_leak_data.append(list[7])
        else:
            logging.info(f"worker {worker} memory leak file not found")
            raise UnexpectedBehaviour
        median_dict[f"{worker}"] = statistics.median(memory_leak_data)
    return median_dict


def refresh_oc_login_connection(user=None, password=None):
    """
    Function to refresh oc user login
    Default login using kubeadmin user and password

    Args:
        user (str): Username to login
        password (str): Password to login

    """
    user = user or config.RUN['username']
    if not password:
        filename = os.path.join(
            config.ENV_DATA['cluster_path'],
            config.RUN['password_location']
        )
        with open(filename) as f:
            password = f.read()
    ocs_obj = ocp.OCP()
    ocs_obj.login(user=user, password=password)


def rsync_kubeconf_to_node(node):
    """
    Function to copy kubeconfig to OCP node

    Args:
        node (str): OCP node to copy kubeconfig if not present

    """
    # ocp_obj = ocp.OCP()
    filename = os.path.join(
        config.ENV_DATA['cluster_path'],
        config.RUN['kubeconfig_location']
    )
    file_path = os.path.dirname(filename)
    master_list = get_master_nodes()
    ocp_obj = ocp.OCP()
    check_auth = 'auth'
    check_conf = 'kubeconfig'
    node_path = '/home/core/'
    if check_auth not in ocp_obj.exec_oc_debug_cmd(node=master_list[0], cmd_list=[f"ls {node_path}"]):
        ocp.rsync(
            src=file_path, dst=f"{node_path}", node=node, dst_node=True
        )
    elif check_conf not in ocp_obj.exec_oc_debug_cmd(node=master_list[0], cmd_list=[f"ls {node_path}auth"]):
        ocp.rsync(
            src=file_path, dst=f"{node_path}", node=node, dst_node=True
        )


def create_dummy_osd(deployment):
    """
    Replace one of OSD pods with pod that contains all data from original
    OSD but doesn't run osd daemon. This can be used e.g. for direct acccess
    to Ceph Placement Groups.

    Args:
        deployment (str): Name of deployment to use

    Returns:
        list: first item is dummy deployment object, second item is dummy pod
            object
    """
    oc = OCP(
        kind=constants.DEPLOYMENT,
        namespace=config.ENV_DATA.get('cluster_namespace')
    )
    osd_data = oc.get(deployment)
    dummy_deployment = create_unique_resource_name('dummy', 'osd')
    osd_data['metadata']['name'] = dummy_deployment

    osd_containers = osd_data.get('spec').get('template').get('spec').get(
        'containers'
    )
    # get osd container spec
    original_osd_args = osd_containers[0].get('args')
    osd_data['spec']['template']['spec']['containers'][0]['args'] = []
    osd_data['spec']['template']['spec']['containers'][0]['command'] = [
        '/bin/bash',
        '-c',
        'sleep infinity'
    ]
    osd_file = tempfile.NamedTemporaryFile(
        mode='w+', prefix=dummy_deployment, delete=False
    )
    with open(osd_file.name, "w") as temp:
        yaml.dump(osd_data, temp)
    oc.create(osd_file.name)

    # downscale the original deployment and start dummy deployment instead
    oc.exec_oc_cmd(f"scale --replicas=0 deployment/{deployment}")
    oc.exec_oc_cmd(f"scale --replicas=1 deployment/{dummy_deployment}")

    osd_list = pod.get_osd_pods()
    dummy_pod = [pod for pod in osd_list if dummy_deployment in pod.name][0]
    wait_for_resource_state(
        resource=dummy_pod,
        state=constants.STATUS_RUNNING,
        timeout=60
    )
    ceph_init_cmd = '/rook/tini' + ' ' + ' '.join(original_osd_args)
    try:
        logger.info('Following command should expire after 7 seconds')
        dummy_pod.exec_cmd_on_pod(ceph_init_cmd, timeout=7)
    except TimeoutExpired:
        logger.info('Killing /rook/tini process')
        try:
            dummy_pod.exec_sh_cmd_on_pod(
                "kill $(ps aux | grep '[/]rook/tini' | awk '{print $2}')"
            )
        except CommandFailed:
            pass

    return dummy_deployment, dummy_pod


def get_failure_domin():
    """
    Function is used to getting failure domain of pool

    Returns:
        str: Failure domain from cephblockpool

    """
    ct_pod = pod.get_ceph_tools_pod()
    out = ct_pod.exec_ceph_cmd(ceph_cmd="ceph osd crush rule dump", format='json')
    assert out, "Failed to get cmd output"
    for crush_rule in out:
        if constants.CEPHBLOCKPOOL.lower() in crush_rule.get("rule_name"):
            for steps in crush_rule.get("steps"):
                if "type" in steps:
                    return steps.get("type")


def wait_for_ct_pod_recovery():
    """
    In case the of node failures scenarios, in which the selected node is
    running the ceph tools pod, we'll want to wait for the pod recovery

    Returns:
        bool: True in case the ceph tools pod was recovered, False otherwise

    """
    try:
        _ = get_admin_key()
    except CommandFailed as ex:
        logger.info(str(ex))
        if "connection timed out" in str(ex):
            logger.info(
                "Ceph tools box was running on the node that had a failure. "
                "Hence, waiting for a new Ceph tools box pod to spin up"
            )
            wait_for_resource_count_change(
                func_to_use=pod.get_all_pods, previous_num=1,
                namespace=config.ENV_DATA['cluster_namespace'], timeout=120,
                selector=constants.TOOL_APP_LABEL
            )
            return True
        else:
            return False
    return True


def label_worker_node(node_list, label_key, label_value):
    """
    Function to label worker node for running app pods on specific worker nodes.

    Args:
        node_list (list): List of node name
        label_key (str): Label_key to be added in worker
        label_value (str): Label_value
    """
    ocp_obj = OCP()
    out = ocp_obj.exec_oc_cmd(
        command=f"label node {' '.join(node_list)} {label_key}={label_value}", out_yaml_format=False
    )
    logger.info(out)


def remove_label_from_worker_node(node_list, label_key):
    """
    Function to remove label from worker node.

    Args:
        node_list (list): List of node name
        label_key (str): Label_key to be remove from worker node
    """
    ocp_obj = OCP()
    out = ocp_obj.exec_oc_cmd(
        command=f"label node {' '.join(node_list)} {label_key}-", out_yaml_format=False
    )
    logger.info(out)


def get_pods_nodes_logs():
    """
    Get logs from all pods and nodes

    Returns:
        dict: node/pod name as key, logs content as value (string)
    """
    all_logs = {}
    all_pods = pod.get_all_pods()
    all_nodes = node.get_node_objs()

    for node_obj in all_nodes:
        node_name = node_obj.name
        log_content = node.get_node_logs(node_name)
        all_logs.update({node_name: log_content})

    for pod_obj in all_pods:
        try:
            pod_name = pod_obj.name
            log_content = pod.get_pod_logs(pod_name)
            all_logs.update({pod_name: log_content})
        except CommandFailed:
            pass

    return all_logs


def get_logs_with_errors(errors=None):
    """
    From logs of all pods and nodes, get only logs
    containing any of specified errors

    Args:
        errors (list): List of errors to look for

    Returns:
        dict: node/pod name as key, logs content as value; may be empty
    """
    all_logs = get_pods_nodes_logs()
    output_logs = {}

    errors_list = constants.CRITICAL_ERRORS

    if errors:
        errors_list = errors_list + errors

    for name, log_content in all_logs.items():
        for error_msg in errors_list:
            if error_msg in log_content:
                logger.debug(f"Found '{error_msg}' in log of {name}")
                output_logs.update({name: log_content})

                log_path = f"{ocsci_log_path()}/{name}.log"
                with open(log_path, 'w') as fh:
                    fh.write(log_content)

    return output_logs


def modify_osd_replica_count(resource_name, replica_count):
    """
    Function to modify osd replica count to 0 or 1

    Args:
        resource_name (str): Name of osd i.e, 'rook-ceph-osd-0-c9c4bc7c-bkf4b'
        replica_count (int): osd replica count to be changed to

    Returns:
        bool: True in case if changes are applied. False otherwise

    """
    ocp_obj = ocp.OCP(kind=constants.DEPLOYMENT, namespace=defaults.ROOK_CLUSTER_NAMESPACE)
    params = f'{{"spec": {{"replicas": {replica_count}}}}}'
    resource_name = '-'.join(resource_name.split('-')[0:4])
    return ocp_obj.patch(resource_name=resource_name, params=params)


def collect_performance_stats(dir_name):
    """
    Collect performance stats and saves them in file in json format.

    dir_name (str): directory name to store stats.

    Performance stats include:
        IOPs and throughput percentage of cluster
        CPU, memory consumption of each nodes

    """
    from ocs_ci.ocs.cluster import CephCluster

    log_dir_path = os.path.join(
        os.path.expanduser(config.RUN['log_dir']),
        f"failed_testcase_ocs_logs_{config.RUN['run_id']}",
        f"{dir_name}_performance_stats"
    )
    if not os.path.exists(log_dir_path):
        logger.info(f'Creating directory {log_dir_path}')
        os.makedirs(log_dir_path)

    ceph_obj = CephCluster()
    performance_stats = {}

    # Get iops and throughput percentage of cluster
    iops_percentage = ceph_obj.get_iops_percentage()
    throughput_percentage = ceph_obj.get_throughput_percentage()

    # ToDo: Get iops and throughput percentage of each nodes

    # Get the cpu and memory of each nodes from adm top
    master_node_utilization_from_adm_top = \
        node.get_node_resource_utilization_from_adm_top(node_type='master')
    worker_node_utilization_from_adm_top = \
        node.get_node_resource_utilization_from_adm_top(node_type='worker')

    # Get the cpu and memory from describe of nodes
    master_node_utilization_from_oc_describe = \
        node.get_node_resource_utilization_from_oc_describe(node_type='master')
    worker_node_utilization_from_oc_describe = \
        node.get_node_resource_utilization_from_oc_describe(node_type='worker')

    performance_stats['iops_percentage'] = iops_percentage
    performance_stats['throughput_percentage'] = throughput_percentage
    performance_stats['master_node_utilization'] = master_node_utilization_from_adm_top
    performance_stats['worker_node_utilization'] = worker_node_utilization_from_adm_top
    performance_stats['master_node_utilization_from_oc_describe'] = master_node_utilization_from_oc_describe
    performance_stats['worker_node_utilization_from_oc_describe'] = worker_node_utilization_from_oc_describe

    file_name = os.path.join(log_dir_path, 'performance')
    with open(file_name, 'w') as outfile:
        json.dump(performance_stats, outfile)


def validate_pod_oomkilled(
    pod_name, namespace=defaults.ROOK_CLUSTER_NAMESPACE, container=None
):
    """
    Validate pod oomkilled message are found on log

    Args:
        pod_name (str): Name of the pod
        namespace (str): Namespace of the pod
        container (str): Name of the container

    Returns:
        bool : True if oomkill messages are not found on log.
               False Otherwise.

    Raises:
        Assertion if failed to fetch logs

    """
    rc = True
    try:
        pod_log = pod.get_pod_logs(
            pod_name=pod_name, namespace=namespace,
            container=container, previous=True
        )
        result = pod_log.find("signal: killed")
        if result != -1:
            rc = False
    except CommandFailed as ecf:
        assert f'previous terminated container "{container}" in pod "{pod_name}" not found' in str(ecf), (
            "Failed to fetch logs"
        )

    return rc


def validate_pods_are_running_and_not_restarted(
    pod_name, pod_restart_count, namespace
):
    """
    Validate given pod is in running state and not restarted or re-spinned

    Args:
        pod_name (str): Name of the pod
        pod_restart_count (int): Restart count of pod
        namespace (str): Namespace of the pod

    Returns:
        bool : True if pod is in running state and restart
               count matches the previous one

    """
    ocp_obj = ocp.OCP(kind=constants.POD, namespace=namespace)
    pod_obj = ocp_obj.get(resource_name=pod_name)
    restart_count = pod_obj.get('status').get('containerStatuses')[0].get('restartCount')
    pod_state = pod_obj.get('status').get('phase')
    if pod_state == 'Running' and restart_count == pod_restart_count:
        logger.info("Pod is running state and restart count matches with previous one")
        return True
    logger.error(f"Pod is in {pod_state} state and restart count of pod {restart_count}")
    logger.info(f"{pod_obj}")
    return False<|MERGE_RESOLUTION|>--- conflicted
+++ resolved
@@ -1549,11 +1549,7 @@
                 dc_ocp_obj.wait_for_delete(resource_name=pod_obj.get_labels().get('name'))
 
 
-<<<<<<< HEAD
-def craft_s3_command(cmd, mcg_obj=None):
-=======
 def craft_s3_command(mcg_obj, cmd, api=False):
->>>>>>> 4cd4d57d
     """
     Crafts the AWS CLI S3 command including the
     login credentials and command to be ran
