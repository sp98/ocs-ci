from concurrent.futures import ThreadPoolExecutor

import boto3

from ocs_ci.ocs import constants
import os
from ocs_ci.utility import templating
from ocs_ci.framework import config
from ocs_ci.utility.utils import run_mcg_cmd, TimeoutSampler, run_cmd
from tests.helpers import create_resource
from ocs_ci.ocs.resources.pod import get_rgw_pod
from ocs_ci.ocs.exceptions import TimeoutExpiredError
from tests.helpers import logger, craft_s3_command, craft_s3_api_command
import logging

log = logging.getLogger(__name__)


def retrieve_test_objects_to_pod(podobj, target_dir):
    """
    Downloads all the test objects to a given directory in a given pod.

    Args:
        podobj (OCS): The pod object to download the objects to
        target_dir:  The fully qualified path of the download target folder

    Returns:
        list: A list of the downloaded objects' names

    """
    # Download test objects from the public bucket
    downloaded_objects = []
    # Retrieve a list of all objects on the test-objects bucket and downloads them to the pod
    podobj.exec_cmd_on_pod(command=f'mkdir {target_dir}')
    public_s3 = boto3.resource('s3')
    with ThreadPoolExecutor() as p:
        for obj in public_s3.Bucket(constants.TEST_FILES_BUCKET).objects.all():
            logger.info(f'Downloading {obj.key} from AWS test bucket')
            p.submit(podobj.exec_cmd_on_pod,
                     command=f'sh -c "'
                     f'wget -P {target_dir} '
                     f'https://{constants.TEST_FILES_BUCKET}.s3.amazonaws.com/{obj.key}"'
                     )
            downloaded_objects.append(obj.key)
        return downloaded_objects


def sync_object_directory(podobj, src, target, mcg_obj=None):
    """
    Syncs objects between a target and source directories

    Args:
        podobj (OCS): The pod on which to execute the commands and download the objects to
        src (str): Fully qualified object source path
        target (str): Fully qualified object target path
        mcg_obj (MCG, optional): The MCG object to use in case the target or source
                                 are in an MCG

    """
    logger.info(f'Syncing all objects and directories from {src} to {target}')
    retrieve_cmd = f'sync {src} {target}'
    if mcg_obj:
        secrets = [mcg_obj.access_key_id, mcg_obj.access_key, mcg_obj.s3_endpoint]
    else:
        secrets = None
    podobj.exec_cmd_on_pod(
        command=craft_s3_command(mcg_obj, retrieve_cmd), out_yaml_format=False,
        secrets=secrets
    ), 'Failed to sync objects'
    # Todo: check that all objects were synced successfully


def rm_object_recursive(podobj, target, mcg_obj, option=''):
    """
    Remove bucket objects with --recursive option

    Args:
        podobj  (OCS): The pod on which to execute the commands and download
                       the objects to
        target (str): Fully qualified bucket target path
        mcg_obj (MCG, optional): The MCG object to use in case the target or
                                 source are in an MCG
        option (str): Extra s3 remove command option

    """
    rm_command = f"rm s3://{target} --recursive {option}"
    podobj.exec_cmd_on_pod(
        command=craft_s3_command(mcg_obj, rm_command),
        out_yaml_format=False,
        secrets=[mcg_obj.access_key_id, mcg_obj.access_key,
                 mcg_obj.s3_endpoint]
    )


def get_rgw_restart_count():
    """
    Gets the restart count of RGW pod

    Returns:
        restart_count (int): RGW pod Restart count

    """
    rgw_pod = get_rgw_pod()
    return rgw_pod.restart_count


def write_individual_s3_objects(mcg_obj, awscli_pod, bucket_factory, downloaded_files, target_dir, bucket_name=None):
    """
    Writes objects one by one to an s3 bucket

    Args:
        mcg_obj (obj): An MCG object containing the MCG S3 connection credentials
        awscli_pod (pod): A pod running the AWSCLI tools
        bucket_factory: Calling this fixture creates a new bucket(s)
        downloaded_files (list): List of downloaded object keys
        target_dir (str): The fully qualified path of the download target folder
        bucket_name (str): Name of the bucket
            (default: none)

    """
    bucketname = bucket_name or bucket_factory(1)[0].name
    logger.info(f'Writing objects to bucket')
    for obj_name in downloaded_files:
        full_object_path = f"s3://{bucketname}/{obj_name}"
        copycommand = f"cp {target_dir}{obj_name} {full_object_path}"
        assert 'Completed' in awscli_pod.exec_cmd_on_pod(
            command=craft_s3_command(mcg_obj, copycommand), out_yaml_format=False,
            secrets=[mcg_obj.access_key_id, mcg_obj.access_key, mcg_obj.s3_endpoint]
        )


def upload_parts(mcg_obj, awscli_pod, bucketname, object_key, body_path, upload_id, uploaded_parts):
    """
    Uploads individual parts to a bucket

    Args:
        mcg_obj (obj): An MCG object containing the MCG S3 connection credentials
        awscli_pod (pod): A pod running the AWSCLI tools
        bucketname (str): Name of the bucket to upload parts on
        object_key (list): Unique object Identifier
        body_path (str): Path of the directory on the aws pod which contains the parts to be uploaded
        upload_id (str): Multipart Upload-ID
        uploaded_parts (list): list containing the name of the parts to be uploaded

    Returns:
        list: List containing the ETag of the parts

    """
    parts = []
    secrets = [mcg_obj.access_key_id, mcg_obj.access_key, mcg_obj.s3_endpoint]
    for count, part in enumerate(uploaded_parts, 1):
        upload_cmd = (
            f'upload-part --bucket {bucketname} --key {object_key}'
            f' --part-number {count} --body {body_path}/{part}'
            f' --upload-id {upload_id}'
        )
        # upload_cmd will return ETag, upload_id etc which is then split to get just the ETag
        part = awscli_pod.exec_cmd_on_pod(
            command=craft_s3_api_command(mcg_obj, upload_cmd), out_yaml_format=False,
            secrets=secrets
        ).split("\"")[-3].split("\\")[0]
        parts.append({"PartNumber": count, "ETag": f'"{part}"'})
    return parts


<<<<<<< HEAD
def oc_create_aws_backingstore(cld_mgr, backingstore_name, uls_name, region):
    """
    Create a new backingstore with aws underlying storage using oc create command
    Args:
        cld_mgr (CloudManager): holds secret for backingstore creation
        backingstore_name (str): backingstore name
        uls_name (str): underlying storage name
        region (str): which region to create backingstore (should be the same as uls)
    """
    bs_data = templating.load_yaml(constants.MCG_BACKINGSTORE_YAML)
    bs_data['metadata']['name'] = backingstore_name
    bs_data['metadata']['namespace'] = config.ENV_DATA['cluster_namespace']
    bs_data['spec']['awsS3']['secret']['name'] = cld_mgr.aws_client.get_oc_secret()
    bs_data['spec']['awsS3']['targetBucket'] = uls_name
    bs_data['spec']['awsS3']['region'] = region
    create_resource(**bs_data)


def cli_create_aws_backingstore(cld_mgr, backingstore_name, uls_name, region):
    """
    Create a new backingstore with aws underlying storage using noobaa cli command
    Args:
        cld_mgr (CloudManager): holds secret for backingstore creation
        backingstore_name (str): backingstore name
        uls_name (str): underlying storage name
        region (str): which region to create backingstore (should be the same as uls)
    """
    run_mcg_cmd(f'backingstore create aws-s3 {backingstore_name} '
                f'--access-key {cld_mgr.aws_client.get_aws_key()} '
                f'--secret-key {cld_mgr.aws_client.get_aws_secret()} '
                f'--target-bucket {uls_name} --region {region}'
                )


def oc_create_google_backingstore(cld_mgr, backingstore_name, uls_name, region):
    pass


def cli_create_google_backingstore(cld_mgr, backingstore_name, uls_name, region):
    pass


def oc_create_azure_backingstore(cld_mgr, backingstore_name, uls_name, region):
    pass


def cli_create_azure_backingstore(cld_mgr, backingstore_name, uls_name, region):
    pass


def oc_create_s3comp_backingstore(cld_mgr, backingstore_name, uls_name, region):
    pass


def cli_create_s3comp_backingstore(cld_mgr, backingstore_name, uls_name, region):
    pass


def oc_create_pv_backingstore(backingstore_name, vol_num, size, storage_class):
    """
    Create a new backingstore with pv underlying storage using oc create command
    Args:
        backingstore_name (str): backingstore name
        vol_num (int): number of pv volumes
        size (int): each volume size in GB
        storage_class (str): which storage class to use
    """
    bs_data = templating.load_yaml(constants.PV_BACKINGSTORE_YAML)
    bs_data['metadata']['name'] = backingstore_name
    bs_data['metadata']['namespace'] = config.ENV_DATA['cluster_namespace']
    bs_data['spec']['pvPool']['resources']['requests']['storage'] = str(size) + 'Gi'
    bs_data['spec']['pvPool']['numVolumes'] = vol_num
    bs_data['spec']['pvPool']['storageClass'] = storage_class
    create_resource(**bs_data)
    wait_for_pv_backingstore(backingstore_name, config.ENV_DATA['cluster_namespace'])


def cli_create_pv_backingstore(backingstore_name, vol_num, size, storage_class):
    """
    Create a new backingstore with pv underlying storage using noobaa cli command
    Args:
        backingstore_name (str): backingstore name
        vol_num (int): number of pv volumes
        size (int): each volume size in GB
        storage_class (str): which storage class to use
    """
    run_mcg_cmd(f'backingstore create pv-pool {backingstore_name} --num-volumes '
                f'{vol_num} --pv-size-gb {size} --storage-class {storage_class}'
                )
    wait_for_pv_backingstore(backingstore_name, config.ENV_DATA['cluster_namespace'])


def wait_for_pv_backingstore(backingstore_name, namespace=None):
    """
    wait for existing pv backing store to reach OPTIMAL state
    Args:
        backingstore_name (str): backingstore name
        namespace (str): backing store's namespace
    """

    namespace = namespace or config.ENV_DATA['cluster_namespace']
    sample = TimeoutSampler(
        timeout=240, sleep=15, func=check_pv_backingstore_status,
        backingstore_name=backingstore_name, namespace=namespace
    )
    if not sample.wait_for_func_status(result=True):
        log.error(f'Backing Store {backingstore_name} never reached OPTIMAL state')
        raise TimeoutExpiredError
    else:
        log.info(f'Backing Store {backingstore_name} created successfully')


def check_pv_backingstore_status(backingstore_name, namespace=None):
    """
    check if existing pv backing store is in OPTIMAL state
    Args:
        backingstore_name (str): backingstore name
        namespace (str): backing store's namespace
    Returns:
        bool: True if backing store is in OPTIMAL state
    """
    kubeconfig = os.getenv('KUBECONFIG')
    namespace = namespace or config.ENV_DATA['cluster_namespace']
    cmd = 'oc get backingstore'
    cmd += f' -n {namespace}'
    if kubeconfig:
        cmd += f" --kubeconfig {kubeconfig} "
    cmd += f'{backingstore_name}'
    cmd += ' -o=jsonpath=`{.status.mode.modeCode}`'
    res = run_cmd(cmd=cmd)
    return True if 'OPTIMAL' in res else False
=======
def create_multipart_upload(s3_obj, bucketname, object_key):
    """
    Initiates Multipart Upload
    Args:
        s3_obj (obj): MCG or OBC object
        bucketname (str): Name of the bucket on which multipart upload to be initiated on
        object_key (str): Unique object Identifier

    Returns:
        str : Multipart Upload-ID

    """
    mpu = s3_obj.s3_client.create_multipart_upload(Bucket=bucketname, Key=object_key)
    upload_id = mpu["UploadId"]
    return upload_id


def list_multipart_upload(s3_obj, bucketname):
    """
    Lists the multipart upload details on a bucket
    Args:
        s3_obj (obj): MCG or OBC object
        bucketname (str): Name of the bucket

    Returns:
        dict : Dictionary containing the multipart upload details

    """
    return s3_obj.s3_client.list_multipart_uploads(Bucket=bucketname)


def list_uploaded_parts(s3_obj, bucketname, object_key, upload_id):
    """
    Lists uploaded parts and their ETags
    Args:
        s3_obj (obj): MCG or OBC object
        bucketname (str): Name of the bucket
        object_key (str): Unique object Identifier
        upload_id (str): Multipart Upload-ID

    Returns:
        dict : Dictionary containing the multipart upload details

    """
    return s3_obj.s3_client.list_parts(Bucket=bucketname, Key=object_key, UploadId=upload_id)


def complete_multipart_upload(s3_obj, bucketname, object_key, upload_id, parts):
    """
    Completes the Multipart Upload
    Args:
        s3_obj (obj): MCG or OBC object
        bucketname (str): Name of the bucket
        object_key (str): Unique object Identifier
        upload_id (str): Multipart Upload-ID
        parts (list): List containing the uploaded parts which includes ETag and part number

    Returns:
        dict : Dictionary containing the completed multipart upload details

    """
    result = s3_obj.s3_client.complete_multipart_upload(
        Bucket=bucketname,
        Key=object_key,
        UploadId=upload_id,
        MultipartUpload={"Parts": parts}
    )
    return result


def abort_all_multipart_upload(s3_obj, bucketname, object_key):
    """
    Abort all Multipart Uploads for this Bucket
    Args:
        s3_obj (obj): MCG or OBC object
        bucketname (str): Name of the bucket
        object_key (str): Unique object Identifier

    Returns:
        list : List of aborted upload ids

    """
    multipart_list = s3_obj.s3_client.list_multipart_uploads(Bucket=bucketname)
    logger.info(f"Aborting{len(multipart_list)} uploads")
    if "Uploads" in multipart_list:
        return [
            s3_obj.s3_client.abort_multipart_upload(
                Bucket=bucketname, Key=object_key, UploadId=upload["UploadId"]
            ) for upload in multipart_list["Uploads"]
        ]
    else:
        return None


def abort_multipart(s3_obj, bucketname, object_key, upload_id):
    """
    Aborts a Multipart Upload for this Bucket
    Args:
        s3_obj (obj): MCG or OBC object
        bucketname (str): Name of the bucket
        object_key (str): Unique object Identifier
        upload_id (str): Multipart Upload-ID

    Returns:
        str : aborted upload id

    """

    return s3_obj.s3_client.abort_multipart_upload(Bucket=bucketname, Key=object_key, UploadId=upload_id)


def put_bucket_policy(s3_obj, bucketname, policy):
    """
    Adds bucket policy to a bucket
    Args:
        s3_obj (obj): MCG or OBC object
        bucketname (str): Name of the bucket
        policy (json): Bucket policy in Json format

    Returns:
        dict : Bucket policy response

    """
    return s3_obj.s3_client.put_bucket_policy(Bucket=bucketname, Policy=policy)


def get_bucket_policy(s3_obj, bucketname):
    """
    Gets bucket policy from a bucket
    Args:
        s3_obj (obj): MCG or OBC object
        bucketname (str): Name of the bucket

    Returns:
        dict : Get Bucket policy response

    """
    return s3_obj.s3_client.get_bucket_policy(Bucket=bucketname)


def delete_bucket_policy(s3_obj, bucketname):
    """
    Deletes bucket policy
    Args:
        s3_obj (obj): MCG or OBC object
        bucketname (str): Name of the bucket

    Returns:
        dict : Delete Bucket policy response

    """
    return s3_obj.s3_client.delete_bucket_policy(Bucket=bucketname)


def s3_put_object(s3_obj, bucketname, object_key, data):
    """
    Simple Boto3 client based Put object
    Args:
        s3_obj (obj): MCG or OBC object
        bucketname (str): Name of the bucket
        object_key (str): Unique object Identifier
        data (str): string content to write to a new S3 object

    Returns:
        dict : Put object response

    """
    return s3_obj.s3_client.put_object(Bucket=bucketname, Key=object_key, Body=data)


def s3_get_object(s3_obj, bucketname, object_key):
    """
    Simple Boto3 client based Get object
    Args:
        s3_obj (obj): MCG or OBC object
        bucketname (str): Name of the bucket
        object_key (str): Unique object Identifier

    Returns:
        dict : Get object response

    """
    return s3_obj.s3_client.get_object(Bucket=bucketname, Key=object_key)


def s3_delete_object(s3_obj, bucketname, object_key):
    """
    Simple Boto3 client based Delete object
    Args:
        s3_obj (obj): MCG or OBC object
        bucketname (str): Name of the bucket
        object_key (str): Unique object Identifier

    Returns:
        dict : Delete object response

    """
    return s3_obj.s3_client.delete_object(Bucket=bucketname, Key=object_key)
>>>>>>> a44a1f31
<|MERGE_RESOLUTION|>--- conflicted
+++ resolved
@@ -163,7 +163,6 @@
     return parts
 
 
-<<<<<<< HEAD
 def oc_create_aws_backingstore(cld_mgr, backingstore_name, uls_name, region):
     """
     Create a new backingstore with aws underlying storage using oc create command
@@ -295,7 +294,8 @@
     cmd += ' -o=jsonpath=`{.status.mode.modeCode}`'
     res = run_cmd(cmd=cmd)
     return True if 'OPTIMAL' in res else False
-=======
+
+
 def create_multipart_upload(s3_obj, bucketname, object_key):
     """
     Initiates Multipart Upload
@@ -493,5 +493,4 @@
         dict : Delete object response
 
     """
-    return s3_obj.s3_client.delete_object(Bucket=bucketname, Key=object_key)
->>>>>>> a44a1f31
+    return s3_obj.s3_client.delete_object(Bucket=bucketname, Key=object_key)